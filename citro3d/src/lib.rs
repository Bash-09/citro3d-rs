#![feature(allocator_api)]
#![feature(custom_test_frameworks)]
#![test_runner(test_runner::run_gdb)]
#![feature(doc_cfg)]
#![feature(doc_auto_cfg)]
#![doc(html_root_url = "https://rust3ds.github.io/citro3d-rs/crates")]
#![doc(
    html_favicon_url = "https://user-images.githubusercontent.com/11131775/225929072-2fa1741c-93ae-4b47-9bdf-af70f3d59910.png"
)]
#![doc(
    html_logo_url = "https://user-images.githubusercontent.com/11131775/225929072-2fa1741c-93ae-4b47-9bdf-af70f3d59910.png"
)]

//! Safe Rust bindings to `citro3d`. This crate wraps `citro3d-sys` to provide
//! safer APIs for graphics programs targeting the 3DS.
//!
//! ## Feature flags
#![doc = document_features::document_features!()]

pub mod attrib;
pub mod buffer;
pub mod error;
pub mod light;
pub mod material;
pub mod math;
pub mod render;
pub mod shader;
pub mod texenv;
pub mod texture;
pub mod uniform;

use std::cell::RefMut;
use std::fmt;
<<<<<<< HEAD
use std::marker::PhantomData;
=======
use std::pin::Pin;
>>>>>>> c64460be
use std::rc::Rc;

use ctru::services::gfx::Screen;
pub use error::{Error, Result};
use texenv::TEXENV_COUNT;

use self::buffer::Index;
use self::uniform::Uniform;

pub mod macros {
    //! Helper macros for working with shaders.
    pub use citro3d_macros::*;
}

mod private {
    pub trait Sealed {}
    impl Sealed for u8 {}
    impl Sealed for u16 {}
}

/// The single instance for using `citro3d`. This is the base type that an application
/// should instantiate to use this library.
#[non_exhaustive]
#[must_use]
pub struct Instance {
    queue: Rc<RenderQueue>,
    light_env: Pin<Box<light::LightEnv>>,
}

/// Representation of `citro3d`'s internal render queue. This is something that
/// lives in the global context, but it keeps references to resources that are
/// used for rendering, so it's useful for us to have something to represent its
/// lifetime.
struct RenderQueue;

impl fmt::Debug for Instance {
    fn fmt(&self, f: &mut fmt::Formatter<'_>) -> fmt::Result {
        f.debug_struct("Instance").finish_non_exhaustive()
    }
}

impl Instance {
    /// Initialize the default `citro3d` instance.
    ///
    /// # Errors
    ///
    /// Fails if `citro3d` cannot be initialized.
    pub fn new() -> Result<Self> {
        Self::with_cmdbuf_size(citro3d_sys::C3D_DEFAULT_CMDBUF_SIZE.try_into().unwrap())
    }

    /// Initialize the instance with a specified command buffer size.
    ///
    /// # Errors
    ///
    /// Fails if `citro3d` cannot be initialized.
    #[doc(alias = "C3D_Init")]
    pub fn with_cmdbuf_size(size: usize) -> Result<Self> {
        if unsafe { citro3d_sys::C3D_Init(size) } {
            let mut light_env = Box::pin(light::LightEnv::new());
            unsafe {
                // setup the light env slot, since this is a pointer copy it will stick around even with we swap
                // out light_env later
                citro3d_sys::C3D_LightEnvBind(light_env.as_mut().as_raw_mut());
            }
            Ok(Self {
                queue: Rc::new(RenderQueue),
                light_env,
            })
        } else {
            Err(Error::FailedToInitialize)
        }
    }

    /// Create a new render target with the specified size, color format,
    /// and depth format.
    ///
    /// # Errors
    ///
    /// Fails if the target could not be created with the given parameters.
    #[doc(alias = "C3D_RenderTargetCreate")]
    #[doc(alias = "C3D_RenderTargetSetOutput")]
    pub fn render_target<'screen>(
        &self,
        width: usize,
        height: usize,
        screen: RefMut<'screen, dyn Screen>,
        depth_format: Option<render::DepthFormat>,
    ) -> Result<render::ScreenTarget<'screen>> {
        render::ScreenTarget::new(width, height, screen, depth_format, Rc::clone(&self.queue))
    }

    /// Create a new render target that renders to a texture with the specified size, color format,
    /// and depth format.
    ///
    /// # Errors
    ///
    /// Fails if the target could not be created with the given parameters.
    pub fn render_target_texture(
        &self,
        texture: texture::Texture,
        face: texture::Face,
        depth_format: Option<render::DepthFormat>,
    ) -> Result<render::TextureTarget> {
        render::TextureTarget::new(texture, face, depth_format, Rc::clone(&self.queue))
    }

    /// Select the given render target for drawing the frame. This must be called
    /// as pare of a render call (i.e. within the call to
    /// [`render_frame_with`](Self::render_frame_with)).
    ///
    /// # Errors
    ///
    /// Fails if the given target cannot be used for drawing, or called outside
    /// the context of a frame render.
    ///
    /// SAFETY: The target must live until it's no longer in use
    #[doc(alias = "C3D_FrameDrawOn")]
    unsafe fn select_render_target<T: render::Target>(&mut self, target: &T) -> Result<()> {
        let _ = self;
        if unsafe { citro3d_sys::C3D_FrameDrawOn(target.as_raw()) } {
            Ok(())
        } else {
            Err(Error::InvalidRenderTarget)
        }
    }

    pub fn begin_new_frame(&mut self) -> Frame {
        Frame::new(self)
    }

    /// Render a frame. The passed in function/closure can mutate the instance,
    /// such as to [select a render target](Self::select_render_target)
    /// or [bind a new shader program](Self::bind_program).
    #[doc(alias = "C3D_FrameBegin")]
    #[doc(alias = "C3D_FrameEnd")]
    pub fn render_frame_with<'s>(&'s mut self, f: impl FnOnce(&mut Frame<'_, 's>)) {
        let mut guard = self.begin_new_frame();
        f(&mut guard);
        // not strictly needed but explicit for readability
        drop(guard);
    }

    /// Get the buffer info being used, if it exists. Note that the resulting
    /// [`buffer::Info`] is copied from the one currently in use.
    #[doc(alias = "C3D_GetBufInfo")]
    pub fn buffer_info(&self) -> Option<buffer::Info> {
        let raw = unsafe { citro3d_sys::C3D_GetBufInfo() };
        buffer::Info::copy_from(raw)
    }

    /// Set the buffer info to use for any following draw calls.
    #[doc(alias = "C3D_SetBufInfo")]
    fn set_buffer_info(&mut self, buffer_info: &buffer::Info) {
        let raw: *const _ = &buffer_info.0;
        // SAFETY: C3D_SetBufInfo actually copies the pointee instead of mutating it.
        unsafe { citro3d_sys::C3D_SetBufInfo(raw.cast_mut()) };
    }

    /// Get the attribute info being used, if it exists. Note that the resulting
    /// [`attrib::Info`] is copied from the one currently in use.
    #[doc(alias = "C3D_GetAttrInfo")]
    pub fn attr_info(&self) -> Option<attrib::Info> {
        let raw = unsafe { citro3d_sys::C3D_GetAttrInfo() };
        attrib::Info::copy_from(raw)
    }

    /// Set the attribute info to use for any following draw calls.
    #[doc(alias = "C3D_SetAttrInfo")]
    fn set_attr_info(&mut self, attr_info: &attrib::Info) {
        let raw: *const _ = &attr_info.0;
        // SAFETY: C3D_SetAttrInfo actually copies the pointee instead of mutating it.
        unsafe { citro3d_sys::C3D_SetAttrInfo(raw.cast_mut()) };
    }

    /// Render primitives from the current vertex array buffer.
    #[doc(alias = "C3D_DrawArrays")]
    fn draw_arrays(&mut self, primitive: buffer::Primitive, vbo_data: buffer::Slice) {
        self.set_buffer_info(vbo_data.info());

        // TODO: should we also require the attrib info directly here?
        unsafe {
            citro3d_sys::C3D_DrawArrays(
                primitive as ctru_sys::GPU_Primitive_t,
                vbo_data.index(),
                vbo_data.len(),
            );
        }
    }

    /// Indexed drawing
    ///
    /// Draws the vertices in `buf` indexed by `indices`. `indices` must be linearly allocated
    ///
    /// # Safety
    // TODO: #41 might be able to solve this:
    /// If `indices` goes out of scope before the current frame ends it will cause a
    /// use-after-free (possibly by the GPU).
    ///
    /// # Panics
    ///
    /// If the given index buffer is too long to have its length converted to `i32`.
    #[doc(alias = "C3D_DrawElements")]
    unsafe fn draw_elements<I: Index>(
        &mut self,
        primitive: buffer::Primitive,
        vbo_data: buffer::Slice,
        indices: &buffer::Indices<I>,
    ) {
        self.set_buffer_info(vbo_data.info());

        let indices = &indices.buffer;
        let elements = indices.as_ptr().cast();

        citro3d_sys::C3D_DrawElements(
            primitive as ctru_sys::GPU_Primitive_t,
            indices.len().try_into().unwrap(),
            // flag bit for short or byte
            I::TYPE,
            elements,
        );
    }

    /// Use the given [`shader::Program`] for subsequent draw calls.
    ///
    /// # Safety
    /// - `program` must live as long as it's in use (until no more rendering occurs, or
    /// another program is bound to replace it) or UB.
    /// - The memory location pointed to by the reference must not change after this call or UB (i.e. `program` must be pinned)
    unsafe fn bind_program(&mut self, program: &shader::Program) {
        // This will copy the pointer to the internal context, which will result in
        // accessing undefined memory if it moves (e.g. because it went out of scope)
        citro3d_sys::C3D_BindProgram(program.as_raw().cast_mut());
    }
    pub fn light_env_mut(&mut self) -> Pin<&mut light::LightEnv> {
        self.light_env.as_mut()
    }

    /// Bind a uniform to the given `index` in the vertex shader for the next draw call.
    ///
    /// # Example
    ///
    /// ```
    /// # let _runner = test_runner::GdbRunner::default();
    /// # use citro3d::uniform;
    /// # use citro3d::math::Matrix4;
    /// #
    /// # let mut instance = citro3d::Instance::new().unwrap();
    /// let idx = uniform::Index::from(0);
    /// let mtx = Matrix4::identity();
    /// instance.bind_vertex_uniform(idx, &mtx);
    /// ```
    pub fn bind_vertex_uniform(&mut self, index: uniform::Index, uniform: impl Into<Uniform>) {
        uniform.into().bind(self, shader::Type::Vertex, index);
    }

    /// Bind a uniform to the given `index` in the geometry shader for the next draw call.
    ///
    /// # Example
    ///
    /// ```
    /// # let _runner = test_runner::GdbRunner::default();
    /// # use citro3d::uniform;
    /// # use citro3d::math::Matrix4;
    /// #
    /// # let mut instance = citro3d::Instance::new().unwrap();
    /// let idx = uniform::Index::from(0);
    /// let mtx = Matrix4::identity();
    /// instance.bind_geometry_uniform(idx, &mtx);
    /// ```
    pub fn bind_geometry_uniform(&mut self, index: uniform::Index, uniform: impl Into<Uniform>) {
        uniform.into().bind(self, shader::Type::Geometry, index);
    }
}

// This only exists to be an alias, which admittedly is kinda silly. The default
// impl should be equivalent though, since RenderQueue has a drop impl too.
impl Drop for Instance {
    #[doc(alias = "C3D_Fini")]
    fn drop(&mut self) {}
}

impl Drop for RenderQueue {
    fn drop(&mut self) {
        unsafe {
            citro3d_sys::C3D_Fini();
        }
    }
}

pub struct Frame<'i, 'r> {
    instance: &'i mut Instance,
    _render_pass_phantom: PhantomData<&'r ()>,
}

impl<'i, 'r> Frame<'i, 'r> {
    fn new(inst: &'i mut Instance) -> Frame<'i, 'r> {
        unsafe {
            citro3d_sys::C3D_FrameBegin(
                // TODO: begin + end flags should be configurable
                citro3d_sys::C3D_FRAME_SYNCDRAW.try_into().unwrap(),
            );
        }
        Self {
            instance: inst,
            _render_pass_phantom: PhantomData,
        }
    }

    #[doc(alias = "C3D_DrawArrays")]
    #[doc(alias = "C3D_DrawElements")]
    pub fn draw<T: render::Target, I: buffer::Index>(
        &mut self,
        pass: &RenderPass<'r, '_, T, I>,
    ) -> Result<()> {
        let RenderPass {
            program,
            target,
            vbo_data,
            attribute_info,
            texenv_stages,
            textures,
            primitive,
            indices,
            vertex_uniforms,
            geometry_uniforms,
        } = pass;

        // Ensure all required textures are present
        for src in texenv_stages
            .iter()
            .take(TEXENV_COUNT)
            .flat_map(|te| te.sources.iter())
        {
            let texunit = match src {
                texenv::Source::Texture0 => Some(texture::TexUnit::TexUnit0),
                texenv::Source::Texture1 => Some(texture::TexUnit::TexUnit1),
                texenv::Source::Texture2 => Some(texture::TexUnit::TexUnit2),
                texenv::Source::Texture3 => Some(texture::TexUnit::TexUnit3),
                _ => None,
            };

            if let Some(texunit) = texunit {
                if textures[texunit as usize].is_none() {
                    return Err(Error::MissingTexture(texunit));
                }
            }
        }

        unsafe {
            self.instance.bind_program(program);
            self.instance.select_render_target(*target).unwrap();

            // Uniforms
            self.instance.set_attr_info(attribute_info);

            for &(index, uniform) in vertex_uniforms.iter() {
                self.instance.bind_vertex_uniform(index, uniform);
            }

            for &(index, uniform) in geometry_uniforms.iter() {
                self.instance.bind_geometry_uniform(index, uniform);
            }

            // Texenvs
            for i in 0..texenv::TEXENV_COUNT {
                if let Some(texenv) = texenv_stages.get(i) {
                    texenv
                        .set_texenv(i)
                        .expect("Texenv stage should always be in bounds");
                } else {
                    let texenv = citro3d_sys::C3D_GetTexEnv(i as i32);
                    if !texenv.is_null() {
                        citro3d_sys::C3D_TexEnvInit(texenv);
                        citro3d_sys::C3D_DirtyTexEnv(texenv);
                    }
                }
            }

            // Textures
            for (texture, texunit) in textures.iter().zip(texture::TEXUNITS) {
                if let Some(texture) = texture {
                    texture.bind(texunit);
                }
            }

            // Draw arrays or elements
            if let Some(indices) = indices {
                self.instance.draw_elements(*primitive, *vbo_data, indices);
            } else {
                self.instance.draw_arrays(*primitive, *vbo_data);
            }
        }

        // Ok(self)
        Ok(())
    }
}
impl Drop for Frame<'_, '_> {
    fn drop(&mut self) {
        unsafe {
            citro3d_sys::C3D_FrameEnd(0);
        }
    }
}

/// A RenderPass describes all the parameters for making a call to render a vbo.
#[derive(Clone)]
pub struct RenderPass<'k, 'buf, T: render::Target, I: Index> {
    pub program: &'k shader::Program,
    pub target: &'k T,
    pub vbo_data: buffer::Slice<'buf>,
    pub attribute_info: &'k attrib::Info,
    /// The [`texenv::TexEnv`] stages used to combine shader outputs and textures.
    /// There must be at least 1 and at most 6 provided, any more than 6 will be ignored.
    pub texenv_stages: Vec<texenv::TexEnv>,
    pub textures: [Option<&'k texture::Texture>; 4],
    pub primitive: buffer::Primitive,
    pub indices: Option<&'k buffer::Indices<'buf, I>>,
    pub vertex_uniforms: Vec<(uniform::Index, Uniform)>,
    pub geometry_uniforms: Vec<(uniform::Index, Uniform)>,
}

impl<'k, 'buf, T: render::Target> RenderPass<'k, 'buf, T, u8> {
    pub fn new(
        program: &'k shader::Program,
        target: &'k T,
        vbo_data: buffer::Slice<'buf>,
        attribute_info: &'k attrib::Info,
    ) -> RenderPass<'k, 'buf, T, u8> {
        RenderPass {
            program,
            target,
            vbo_data,
            attribute_info,
            texenv_stages: Vec::new(),
            textures: [None; 4],
            primitive: buffer::Primitive::Triangles,
            indices: None,
            vertex_uniforms: Vec::new(),
            geometry_uniforms: Vec::new(),
        }
    }
}

impl<'k, 'buf, 'arr, T: render::Target, I: Index> RenderPass<'k, 'buf, T, I> {
    pub fn no_indices(self) -> RenderPass<'k, 'buf, T, u8> {
        RenderPass {
            program: self.program,
            target: self.target,
            vbo_data: self.vbo_data,
            attribute_info: self.attribute_info,
            texenv_stages: self.texenv_stages,
            textures: self.textures,
            primitive: self.primitive,
            indices: None,
            vertex_uniforms: self.vertex_uniforms,
            geometry_uniforms: self.geometry_uniforms,
        }
    }

    pub fn with_program(mut self, program: &'k shader::Program) -> RenderPass<'k, 'buf, T, I> {
        self.program = program;
        self
    }

    pub fn with_target<T2: render::Target>(self, target: &'k T2) -> RenderPass<'k, 'buf, T2, I> {
        RenderPass {
            program: self.program,
            target,
            vbo_data: self.vbo_data,
            attribute_info: self.attribute_info,
            texenv_stages: self.texenv_stages,
            textures: self.textures,
            primitive: self.primitive,
            indices: self.indices,
            vertex_uniforms: self.vertex_uniforms,
            geometry_uniforms: self.geometry_uniforms,
        }
    }

    pub fn with_indices<I2: buffer::Index>(
        self,
        indices: &'k buffer::Indices<'buf, I2>,
    ) -> RenderPass<'k, 'buf, T, I2> {
        RenderPass {
            program: self.program,
            target: self.target,
            vbo_data: self.vbo_data,
            attribute_info: self.attribute_info,
            texenv_stages: self.texenv_stages,
            textures: self.textures,
            primitive: self.primitive,
            indices: Some(indices),
            vertex_uniforms: self.vertex_uniforms,
            geometry_uniforms: self.geometry_uniforms,
        }
    }

    pub fn with_vbo(
        mut self,
        vbo_data: buffer::Slice<'buf>,
        attribute_info: &'k attrib::Info,
    ) -> RenderPass<'k, 'buf, T, I> {
        self.vbo_data = vbo_data;
        self.attribute_info = attribute_info;
        self
    }

    pub fn with_texenv_stages<'a>(
        mut self,
        texenvs: impl IntoIterator<Item = &'a texenv::TexEnv>,
    ) -> RenderPass<'k, 'buf, T, I> {
        self.texenv_stages = texenvs.into_iter().cloned().collect();
        self
    }

    /// Bind the given texture to the chosen texture unit for this render pass
    /// (for use in the [`TexEnv`] stages)
    pub fn with_texture(
        mut self,
        texture_unit: texture::TexUnit,
        texture: &'k texture::Texture,
    ) -> RenderPass<'k, 'buf, T, I> {
        self.textures[texture_unit as usize] = Some(texture);
        self
    }

    pub fn with_primitive(mut self, primitive: buffer::Primitive) -> RenderPass<'k, 'buf, T, I> {
        self.primitive = primitive;
        self
    }

    /// Set the vertex uniform values to use for this invocation of the shader program.
    /// This will clear any previously set uniforms and only use the new ones provided.
    pub fn with_vertex_uniforms(
        mut self,
        uniforms: impl IntoIterator<Item = (uniform::Index, Uniform)>,
    ) -> RenderPass<'k, 'buf, T, I> {
        self.vertex_uniforms = uniforms.into_iter().collect();
        self
    }

    /// Set the geometry uniform values to use for this invocation of the shader program.
    /// This will clear any previously set uniforms and only use the new ones provided.
    pub fn with_geometry_uniforms(
        mut self,
        uniforms: impl IntoIterator<Item = (uniform::Index, Uniform)>,
    ) -> RenderPass<'k, 'buf, T, I> {
        self.geometry_uniforms = uniforms.into_iter().collect();
        self
    }
}

/// Check if pointer is in linear memory
pub fn is_linear_ptr<P>(p: *const P) -> bool {
    let addr = p as usize;
    addr >= ctru_sys::OS_FCRAM_VADDR as usize
        && addr < (ctru_sys::OS_FCRAM_VADDR as usize + ctru_sys::OS_FCRAM_SIZE as usize)
}

#[cfg(test)]
mod tests {
    use ctru::services::gfx::Gfx;

    use super::*;

    #[test]
    fn select_render_target() {
        let gfx = Gfx::new().unwrap();
        let screen = gfx.top_screen.borrow_mut();

        let mut instance = Instance::new().unwrap();
        let target = instance.render_target(10, 10, screen, None).unwrap();

        instance.render_frame_with(|instance| {
            instance.select_render_target(&target).unwrap();
        });

        // Check that we don't get a double-free or use-after-free by dropping
        // the global instance before dropping the target.
        drop(instance);
        drop(target);
    }
}<|MERGE_RESOLUTION|>--- conflicted
+++ resolved
@@ -31,11 +31,8 @@
 
 use std::cell::RefMut;
 use std::fmt;
-<<<<<<< HEAD
 use std::marker::PhantomData;
-=======
 use std::pin::Pin;
->>>>>>> c64460be
 use std::rc::Rc;
 
 use ctru::services::gfx::Screen;
