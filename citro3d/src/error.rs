--- conflicted
+++ resolved
@@ -36,10 +36,8 @@
     InvalidName,
     /// The requested resource could not be found.
     NotFound,
-<<<<<<< HEAD
     /// This functionality is not yet supported
     Unsupported,
-=======
     /// Attempted to use an index that was out of bounds.
     IndexOutOfBounds {
         /// The index used.
@@ -47,7 +45,6 @@
         /// The length of the collection.
         len: libc::c_int,
     },
->>>>>>> 8e9205de
 }
 
 impl From<TryFromIntError> for Error {
